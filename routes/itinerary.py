# routes/itinerary.py

from fastapi import APIRouter, Depends, HTTPException, status
from sqlalchemy.ext.asyncio import AsyncSession
from sqlalchemy import select, orm
from datetime import datetime
import logging
from pydantic import BaseModel
from typing import Optional

from database.db import get_db, User
from database.db import Itinerary as ItineraryModel, ScheduleItem as ScheduleItemModel
from models.itinerary import ItineraryCreate, Itinerary as ItineraryResponse, ScheduleItem as ScheduleItemResponse, \
    ScheduleItemUpdate
from services.firebase_auth import get_current_user
from services.generation_service import auto_generate_schedule
from routes.recommendations import get_personalized_places
from models.recommendations import Place

router = APIRouter()
logger = logging.getLogger(__name__)


class ScheduleItemCreate(BaseModel):
    place_id: str
    place_name: str
    place_type: Optional[str] = None
    place_address: Optional[str] = None
    place_rating: Optional[float] = None
    place_image: Optional[str] = None
    scheduled_date: str
    scheduled_time: str
    duration_minutes: int


def convert_to_pydantic(db_itinerary: ItineraryModel) -> ItineraryResponse:
    # This function is safe as long as the schedule_items are pre-loaded.
    return ItineraryResponse(
        id=db_itinerary.id,
        type=db_itinerary.type,
        budget=db_itinerary.budget,
        name=db_itinerary.name,
        start_date=db_itinerary.start_date,
        end_date=db_itinerary.end_date,
        user_id=db_itinerary.user_id,
        schedule_items=[
            ScheduleItemResponse.from_orm(item) for item in db_itinerary.schedule_items
        ]
    )


@router.get("/", response_model=list[ItineraryResponse])
async def get_user_itineraries(current_user: User = Depends(get_current_user), db: AsyncSession = Depends(get_db)):
    try:
        stmt = (
            select(ItineraryModel)
            .where(ItineraryModel.user_id == current_user.id)
            .options(orm.selectinload(ItineraryModel.schedule_items))  # Eagerly load schedule items
            .order_by(ItineraryModel.start_date.desc())
        )
        result = await db.execute(stmt)
        itineraries = result.scalars().unique().all()
        return [convert_to_pydantic(it) for it in itineraries]
    except Exception as e:
        raise HTTPException(status_code=status.HTTP_500_INTERNAL_SERVER_ERROR, detail=f"Database error: {str(e)}")


@router.post("/", response_model=ItineraryResponse)
async def create_itinerary(itinerary: ItineraryCreate, current_user: User = Depends(get_current_user),
                           db: AsyncSession = Depends(get_db)):
    try:
        budget_value = itinerary.budget if itinerary.budget else "Not Specified"
        db_itinerary = ItineraryModel(user_id=current_user.id, type="Customized", budget=budget_value,
                                      name=itinerary.name, start_date=itinerary.start_date, end_date=itinerary.end_date)
        db.add(db_itinerary)
        await db.commit()

<<<<<<< HEAD
        # --- THE FIX IS HERE ---
        # We must explicitly refresh the object and its relationship to prevent
        # a lazy-loading I/O call when creating the Pydantic response.
        await db.refresh(db_itinerary, attribute_names=["schedule_items"])
=======
        # --- THE FIX: Explicitly load the schedule_items relationship asynchronously ---
        await db.refresh(db_itinerary, attribute_names=['schedule_items'])
>>>>>>> ff73a46f

        return convert_to_pydantic(db_itinerary)
    except Exception as e:
        await db.rollback()
        # Log the full error to the console for debugging
        logger.error(f"Failed to create itinerary: {e}", exc_info=True)
        raise HTTPException(status_code=status.HTTP_500_INTERNAL_SERVER_ERROR,
                            detail=f"Failed to create itinerary: {str(e)}")


@router.post("/generate", response_model=ItineraryResponse)
async def generate_itinerary(itinerary_data: ItineraryCreate, current_user: User = Depends(get_current_user),
                             db: AsyncSession = Depends(get_db)):
    try:
        user_preferences = {"tourist_type": current_user.tourist_type or [],
                            "preferred_activities": current_user.preferred_activities or [],
                            "preferred_cuisines": current_user.preferred_cuisines or [],
                            "preferred_dining": current_user.preferred_dining or [],
                            "preferred_times": current_user.preferred_times or []}
        attractions_task = get_personalized_places(user_preferences, "tourist_attraction")
        restaurants_task = get_personalized_places(user_preferences, "restaurant")
        attractions, restaurants = await attractions_task, await restaurants_task
        all_places_map = {p.id: p for p in attractions + restaurants}
        generated_items = await auto_generate_schedule(itinerary_data, current_user, attractions, restaurants)
        if not generated_items:
            raise HTTPException(status_code=status.HTTP_500_INTERNAL_SERVER_ERROR,
                                detail="Failed to generate itinerary schedule from AI. Please try again.")
        budget_value = itinerary_data.budget if itinerary_data.budget else "Not Specified"
        db_itinerary = ItineraryModel(user_id=current_user.id, type="Auto-generated", budget=budget_value,
                                      name=itinerary_data.name, start_date=itinerary_data.start_date,
                                      end_date=itinerary_data.end_date)
        db.add(db_itinerary)
        await db.flush()
        schedule_items_to_add = []
        for item in generated_items:
            try:
                place_details = all_places_map.get(item.get("place_id"))
                if not place_details:
                    logger.warning(f"AI returned unknown place_id, skipping: {item.get('place_id')}")
                    continue
                if "scheduled_date" not in item or "scheduled_time" not in item:
                    logger.warning(f"AI response missing required fields, skipping: {item}")
                    continue
                scheduled_date_obj = datetime.strptime(item["scheduled_date"], "%Y-%m-%d").date()
                schedule_items_to_add.append(ScheduleItemModel(itinerary_id=db_itinerary.id, place_id=place_details.id,
                                                               place_name=place_details.name,
                                                               place_type=next(iter(place_details.types or []),
                                                                               "attraction"),
                                                               place_address=place_details.address,
                                                               place_rating=place_details.rating,
                                                               place_image=place_details.image,
                                                               scheduled_date=scheduled_date_obj,
                                                               scheduled_time=item["scheduled_time"],
                                                               duration_minutes=item.get("duration_minutes", 60)))
            except (ValueError, KeyError) as e:
                logger.error(f"Could not parse schedule item from AI. Error: {e}. Item: {item}")
                continue
        if not schedule_items_to_add:
            raise HTTPException(status_code=status.HTTP_500_INTERNAL_SERVER_ERROR,
                                detail="AI generated a schedule, but all items were invalid.")
        db.add_all(schedule_items_to_add)
        await db.commit()
        await db.refresh(db_itinerary, attribute_names=["schedule_items"])  # This is correct
        return convert_to_pydantic(db_itinerary)
    except HTTPException:
        await db.rollback()
        raise
    except Exception as e:
        await db.rollback()
        logger.error(f"Failed to create generated itinerary: {e}", exc_info=True)
        raise HTTPException(status_code=status.HTTP_500_INTERNAL_SERVER_ERROR,
                            detail=f"Failed to create generated itinerary: {str(e)}")


@router.delete("/{itinerary_id}", status_code=status.HTTP_204_NO_CONTENT)
async def delete_itinerary(itinerary_id: int, current_user: User = Depends(get_current_user),
                           db: AsyncSession = Depends(get_db)):
    stmt = select(ItineraryModel).where(ItineraryModel.id == itinerary_id, ItineraryModel.user_id == current_user.id)
    result = await db.execute(stmt)
    db_itinerary = result.scalars().first()
    if not db_itinerary:
        raise HTTPException(status_code=status.HTTP_404_NOT_FOUND,
                            detail="Itinerary not found or you don't have permission to delete it.")
    try:
        await db.delete(db_itinerary)
        await db.commit()
    except Exception as e:
        await db.rollback()
        logger.error(f"Failed to delete itinerary {itinerary_id}: {e}", exc_info=True)
        raise HTTPException(status_code=status.HTTP_500_INTERNAL_SERVER_ERROR, detail="Failed to delete itinerary.")
    return


@router.post("/{itinerary_id}/items", response_model=ScheduleItemResponse, status_code=status.HTTP_201_CREATED)
async def add_schedule_item_to_itinerary(itinerary_id: int, item: ScheduleItemCreate,
                                         current_user: User = Depends(get_current_user),
                                         db: AsyncSession = Depends(get_db)):
    stmt = select(ItineraryModel).where(ItineraryModel.id == itinerary_id, ItineraryModel.user_id == current_user.id)
    result = await db.execute(stmt)
    db_itinerary = result.scalars().first()
    if not db_itinerary:
        raise HTTPException(status_code=status.HTTP_404_NOT_FOUND,
                            detail="Itinerary not found or you don't have permission to access it.")
    try:
        scheduled_date_obj = datetime.strptime(item.scheduled_date, "%Y-%m-%d").date()
    except ValueError:
        raise HTTPException(status_code=status.HTTP_400_BAD_REQUEST,
                            detail="Invalid scheduled_date format. Use YYYY-MM-DD.")
    if not (db_itinerary.start_date <= scheduled_date_obj <= db_itinerary.end_date):
        raise HTTPException(status_code=status.HTTP_400_BAD_REQUEST,
                            detail=f"Scheduled date must be within the itinerary's range ({db_itinerary.start_date} to {db_itinerary.end_date}).")
    db_schedule_item = ScheduleItemModel(itinerary_id=itinerary_id, place_id=item.place_id, place_name=item.place_name,
                                         place_type=item.place_type, place_address=item.place_address,
                                         place_rating=item.place_rating, place_image=item.place_image,
                                         scheduled_date=scheduled_date_obj, scheduled_time=item.scheduled_time,
                                         duration_minutes=item.duration_minutes)
    try:
        db.add(db_schedule_item)
        await db.commit()
        await db.refresh(db_schedule_item)
        return ScheduleItemResponse.from_orm(db_schedule_item)
    except Exception as e:
        await db.rollback()
        logger.error(f"Failed to add schedule item: {e}", exc_info=True)
        raise HTTPException(status_code=status.HTTP_500_INTERNAL_SERVER_ERROR,
                            detail="Failed to add item to itinerary.")


@router.delete("/items/{item_id}", status_code=status.HTTP_204_NO_CONTENT)
async def delete_schedule_item(item_id: int, current_user: User = Depends(get_current_user),
                               db: AsyncSession = Depends(get_db)):
    item_to_delete = await db.get(ScheduleItemModel, item_id)
    if not item_to_delete:
        raise HTTPException(status_code=status.HTTP_404_NOT_FOUND, detail="Schedule item not found.")
    stmt = select(ItineraryModel).where(ItineraryModel.id == item_to_delete.itinerary_id,
                                        ItineraryModel.user_id == current_user.id)
    result = await db.execute(stmt)
    owner_itinerary = result.scalars().first()
    if not owner_itinerary:
        raise HTTPException(status_code=status.HTTP_403_FORBIDDEN,
                            detail="You do not have permission to delete this item.")
    try:
        await db.delete(item_to_delete)
        await db.commit()
    except Exception as e:
        await db.rollback()
        logger.error(f"Failed to delete schedule item {item_id}: {e}", exc_info=True)
        raise HTTPException(status_code=status.HTTP_500_INTERNAL_SERVER_ERROR, detail="Failed to delete schedule item.")
    return


@router.put("/items/{item_id}", response_model=ScheduleItemResponse)
async def update_schedule_item(
        item_id: int,
        item_update: ScheduleItemUpdate,
        current_user: User = Depends(get_current_user),
        db: AsyncSession = Depends(get_db)
):
    stmt = select(ScheduleItemModel).options(orm.selectinload(ScheduleItemModel.itinerary)).where(
        ScheduleItemModel.id == item_id)
    result = await db.execute(stmt)
    item_to_update = result.scalars().first()

    if not item_to_update:
        raise HTTPException(status_code=status.HTTP_404_NOT_FOUND, detail="Schedule item not found.")

    if item_to_update.itinerary.user_id != current_user.id:
        raise HTTPException(status_code=status.HTTP_403_FORBIDDEN,
                            detail="You do not have permission to edit this item.")

    if not (item_to_update.itinerary.start_date <= item_update.scheduled_date <= item_to_update.itinerary.end_date):
        raise HTTPException(status_code=status.HTTP_400_BAD_REQUEST,
                            detail=f"Scheduled date must be within the itinerary's range ({item_to_update.itinerary.start_date} to {item_to_update.itinerary.end_date}).")

    item_to_update.scheduled_date = item_update.scheduled_date
    item_to_update.scheduled_time = item_update.scheduled_time

    try:
        await db.commit()
        await db.refresh(item_to_update)
        return ScheduleItemResponse.from_orm(item_to_update)
    except Exception as e:
        await db.rollback()
        logger.error(f"Failed to update schedule item {item_id}: {e}", exc_info=True)
        raise HTTPException(status_code=status.HTTP_500_INTERNAL_SERVER_ERROR, detail="Failed to update schedule item.")<|MERGE_RESOLUTION|>--- conflicted
+++ resolved
@@ -75,15 +75,7 @@
         db.add(db_itinerary)
         await db.commit()
 
-<<<<<<< HEAD
-        # --- THE FIX IS HERE ---
-        # We must explicitly refresh the object and its relationship to prevent
-        # a lazy-loading I/O call when creating the Pydantic response.
-        await db.refresh(db_itinerary, attribute_names=["schedule_items"])
-=======
-        # --- THE FIX: Explicitly load the schedule_items relationship asynchronously ---
         await db.refresh(db_itinerary, attribute_names=['schedule_items'])
->>>>>>> ff73a46f
 
         return convert_to_pydantic(db_itinerary)
     except Exception as e:
